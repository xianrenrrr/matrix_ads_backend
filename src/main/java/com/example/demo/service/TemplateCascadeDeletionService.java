package com.example.demo.service;

import com.example.demo.dao.TemplateDao;
import com.example.demo.dao.SceneSubmissionDao;
import com.example.demo.dao.VideoDao;
import com.example.demo.model.ManualTemplate;
import com.example.demo.model.Scene;
import com.example.demo.model.SceneSubmission;
import com.google.cloud.firestore.*;
import org.springframework.beans.factory.annotation.Autowired;
import org.springframework.beans.factory.annotation.Value;
import org.springframework.stereotype.Service;

import java.util.List;
import java.util.NoSuchElementException;
import java.util.concurrent.ExecutionException;

@Service
public class TemplateCascadeDeletionService {

    @Autowired private TemplateDao templateDao;
    @Autowired private SceneSubmissionDao sceneSubmissionDao;
    @Autowired private VideoDao videoDao;
<<<<<<< HEAD
    @Autowired(required = false) private com.example.demo.service.AlibabaOssStorageService storageService;
=======
    @Autowired(required = false) private FirebaseStorageService storageService;
    @Autowired(required = false) private com.example.demo.dao.TemplateAssignmentDao templateAssignmentDao;
>>>>>>> 9ccf6b3a
    @Autowired private Firestore db;


    @Value("${deletion.cascade.enabled:true}")
    private boolean cascadeEnabled;

    @Value("${deletion.hardDelete.storage.enabled:true}")
    private boolean hardDeleteStorage;

    public void deleteTemplateAssetsAndDocs(String templateId) throws Exception {
        if (!cascadeEnabled) {
            // Fallback to legacy: just delete template doc
            boolean ok = templateDao.deleteTemplate(templateId);
            if (!ok) throw new NoSuchElementException("Template not found: " + templateId);
            return;
        }

        ManualTemplate tpl = templateDao.getTemplate(templateId);
        if (tpl == null) throw new NoSuchElementException("Template not found: " + templateId);

        // 1) Storage first
        if (hardDeleteStorage && storageService != null) {
            // 1a) Template-level example video (AI templates only)
            try {
                String videoId = tpl.getVideoId();
                if (videoId != null && !videoId.isBlank()) {
                    var video = videoDao.getVideoById(videoId);
                    if (video != null) {
                        storageService.deleteObjectByUrl(video.getUrl());
                        storageService.deleteObjectByUrl(video.getThumbnailUrl());
                        try {
                            boolean removed = videoDao.deleteVideoById(videoId);
                            if (!removed) System.err.println("[CASCADE] Template example video doc not found or not removed: " + videoId);
                        } catch (Exception ignore) {}
                    }
                }
            } catch (Exception e) {
                System.err.println("[CASCADE] Template example video delete warn: " + e);
            }
            
            // 1a-2) Scene-level example videos (Manual templates)
            // Manual templates have one example video per scene
            try {
                if (tpl.getScenes() != null) {
                    for (Scene s : tpl.getScenes()) {
                        String sceneVideoId = s.getVideoId();
                        if (sceneVideoId != null && !sceneVideoId.isBlank()) {
                            var sceneVideo = videoDao.getVideoById(sceneVideoId);
                            if (sceneVideo != null) {
                                storageService.deleteObjectByUrl(sceneVideo.getUrl());
                                storageService.deleteObjectByUrl(sceneVideo.getThumbnailUrl());
                                try {
                                    boolean removed = videoDao.deleteVideoById(sceneVideoId);
                                    if (!removed) System.err.println("[CASCADE] Scene example video doc not found or not removed: " + sceneVideoId);
                                } catch (Exception ignore) {}
                            }
                        }
                    }
                }
            } catch (Exception e) {
                System.err.println("[CASCADE] Scene example videos delete warn: " + e);
            }

            // 1b) Keyframes from template scenes
            try {
                if (tpl.getScenes() != null) {
                    for (Scene s : tpl.getScenes()) {
                        if (s.getKeyframeUrl() != null && !s.getKeyframeUrl().isBlank()) {
                            storageService.deleteObjectByUrl(s.getKeyframeUrl());
                        }
                    }
                }
            } catch (Exception e) {
                System.err.println("[CASCADE] Keyframes delete warn: " + e);
            }

            // 1c) Scene submissions assets
            try {
                List<SceneSubmission> subs = sceneSubmissionDao.findByTemplateId(templateId);
                for (SceneSubmission sub : subs) {
                    storageService.deleteObjectByUrl(sub.getVideoUrl());
                    storageService.deleteObjectByUrl(sub.getThumbnailUrl());
                }
            } catch (Exception e) {
                System.err.println("[CASCADE] Submission assets delete warn: " + e);
            }
        } else if (hardDeleteStorage && storageService == null) {
            System.err.println("[CASCADE] Storage hard-delete enabled but AlibabaOssStorageService unavailable; skipping storage deletion.");
        }

        // 2) Firestore docs
        // 2a) sceneSubmissions
        try {
            sceneSubmissionDao.deleteScenesByTemplateId(templateId);
        } catch (ExecutionException | InterruptedException e) {
            throw e;
        }

        // 2b) submittedVideos docs
        try {
            Query q = db.collection("submittedVideos").whereEqualTo("templateId", templateId);
            for (DocumentSnapshot snap : q.get().get().getDocuments()) {
                snap.getReference().delete();
            }
        } catch (Exception e) {
            System.err.println("[CASCADE] submittedVideos delete warn: " + e);
        }

        // 2c) remove template assignments (new system)
        try {
            // Delete all assignments for this template
            if (templateAssignmentDao != null) {
                templateAssignmentDao.deleteAssignmentsByTemplate(templateId);
            }
        } catch (Exception e) {
            System.err.println("[CASCADE] Template assignments delete warn: " + e);
        }

        // 2d) delete template doc
        boolean ok = templateDao.deleteTemplate(templateId);
        if (!ok) throw new NoSuchElementException("Template not found on delete: " + templateId);
    }
}<|MERGE_RESOLUTION|>--- conflicted
+++ resolved
@@ -21,12 +21,8 @@
     @Autowired private TemplateDao templateDao;
     @Autowired private SceneSubmissionDao sceneSubmissionDao;
     @Autowired private VideoDao videoDao;
-<<<<<<< HEAD
     @Autowired(required = false) private com.example.demo.service.AlibabaOssStorageService storageService;
-=======
-    @Autowired(required = false) private FirebaseStorageService storageService;
     @Autowired(required = false) private com.example.demo.dao.TemplateAssignmentDao templateAssignmentDao;
->>>>>>> 9ccf6b3a
     @Autowired private Firestore db;
 
 
